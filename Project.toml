--- conflicted
+++ resolved
@@ -26,11 +26,8 @@
 [compat]
 ChainRulesCore = "1"
 ComponentArrays = "0.9, 0.10, 0.11"
-<<<<<<< HEAD
+
 ControlSystems = "0.12.2"
-=======
-ControlSystems = "0.12"
->>>>>>> a59c4f49
 DescriptorSystems = "1.2"
 Distributions = "0.25"
 GenericSchur = "0.5.2"
