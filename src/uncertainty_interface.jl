--- conflicted
+++ resolved
@@ -303,16 +303,6 @@
 Base.size(d::δDyn, n=:) = (d.ny, d.nu)[n]
 Base.length(d::δDyn) = d.ny + d.nu # NOTE: feels dangerous not to have prod(size)
 
-<<<<<<< HEAD
-function δss(ny, nu, Ts=nothing)
-    Δ = [δc(0, 1) for i = 1:ny+nu] # NOTE: perhaps make use of δDyn
-    # Δ = δDyn(nu, ny, 1.0)
-    D11 = Matrix([zeros(nu, ny) I(nu); I(ny) zeros(ny, nu)])
-    D22 = zeros(ny,nu)
-    D12 = zeros(ny+nu, nu)
-    D21 = zeros(ny, nu+ny)
-    uss(D11, D12, D21, D22, Δ, Ts)
-=======
 function δss(ny, nu; nx=2, bound=1, Ts=0)
     Δ = δDyn(nu, ny; nx, Ts, bound)
     b = sqrt(bound)
@@ -325,7 +315,6 @@
     D12 = b*I(nu)
     D21 = b*I(ny)
     uss(D11, D12, D21, D22, [normalize(Δ)], Δ.timeevol)
->>>>>>> 9a572511
 end
 
 ## Sampling =======================================================
