--- conflicted
+++ resolved
@@ -408,11 +408,7 @@
     U11 = S.Z[1:div(m, 2), 1:div(n, 2)]
     U21 = S.Z[div(m, 2)+1:m, 1:div(n, 2)]
 
-<<<<<<< HEAD
     return U21 * pinv(U11), S.values
-=======
-    return U21 * pinv(U11)
->>>>>>> c1de12d1
 end
 
 """
