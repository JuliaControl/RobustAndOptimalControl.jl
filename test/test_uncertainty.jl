using RobustAndOptimalControl, ControlSystems, MonteCarloMeasurements

d = δr()
@test d.val == 0
@test d.radius == 1

d2 = d+d
@test d2.val == 0
@test d2.radius == 2
@test d2.name === d.name

d0 = d - d
@test d0.val == 0
@test d0.radius == 0
@test d2.name === d.name

d_ = δr()
d0_ = d - d_
@test d0_ isa UncertainSS


sys = uss(d)
@test sys.nx == 0
@test sys.D == [0 1; d.radius d.val] # lft representation of uncertain scalar


D = RobustAndOptimalControl.Δ(2, δc)
@test rand(D, 100) isa Matrix{Complex{Particles{Float64, 100}}}



# Example from Mu tools user guide
d = 2.4 + 0.4δr()
sys = uss(d)
@test sys.D == [0 1; 0.4 2.4]
isys = inv(sys)
@test isys.D ≈ [-1/6 1/2.4; -1/6 1/2.4] # Mu user guide seems wrong here




δel = δr(2, 1, :δel)
η = δr(6, 1, :η)
ρ = δr(-1, 1, :ρ)


s1 = uss(δel)
s2 = uss(η)

@test (1/η).D ≈ [
    -0.1667    0.1667
    -0.1667    0.1667
] atol=1e-3


@test (δel*η).D ≈ [
    0     1     6
    0     0     1
    1     2    12
] atol = 1e-3

@test (δel*η + ρ).D == [
    0     1     0     6
    0     0     0     1
    0     0     0     1
    1     2     1    11
] 

@test (δel/η).D ≈ [
    0   -0.1667    0.1667
    0   -0.1667    0.1667
1.0000   -0.3333    0.3333
] atol=1e-3



@test svdvals([η+3+δel δel/η].D)[1] ≈ 11.1896 rtol=1e-2

A = [[3+δel+η δel/η]; [7+ρ ρ+δel*η]]
@test svdvals(A.D)[1] ≈ 15.3545 rtol=0.01

# lft(A.D, A.Δ) not yet supported
# A.Δ
# A2 = lft(ss(A.sys), ss(Diagonal(A.Δ)), :u)
# @test A2 ≈ A



δel_mcm = rand(δel, 100)
η_mcm = rand(η, 100)
ρ_mcm = rand(ρ, 100)

A_mcm = [[3+δel_mcm+η_mcm δel_mcm/η_mcm]; [7+ρ_mcm ρ_mcm+δel_mcm*η_mcm]]


As = rand(A, 100)
@test all(As.D .≈ A_mcm)



<<<<<<< HEAD
dH = δss(2, 3)
W = ss(tf([1, .1],[.1, 1])*I(2))
WdH = W*dH

# s1 = W
# s2 = dH
# s1, s2 = promote(s1, s2)
=======
##
for i = 1:2, j = 1:2, k = 1:2
    d1 = δss(i,j)
    d2 = δss(j,k)
    p = d1*d2
    @test p.ny == d1.ny
    @test p.nu == d2.nu
    @test size(p.M) == (i+j+k, i+j+k)
end


##
@test uss(ss(I(2))).M.D == I
@test sum(δss(2, 2).M.D) == 4
@test sum(δss(4, 4).M.D) == 8

##
H = δss(2, 3)
W = ss(tf([1, .1],[.1, 1])*I(2))
WH = W*H

##

w = 2π .* exp10.(LinRange(-2, 2, 500))
W = makeweight(0.40,15,3)
Pn = tf(1, [1/60, 1]) |> ss
d = δss(1,1)

Gu = rand(d, 100)
@test Gu.nx == d.Δ[1].nx
@test Gu.ny == d.Δ[1].ny
@test Gu.nu == d.Δ[1].nu


@test d.ny == 1
@test d.nu == 1
@test d.nz == 1
@test d.nw == 1

@test d.zinds == 1:1
@test d.winds == 1:1
@test d.uinds == 2:2
@test d.yinds == 2:2


temp = (W*d)
@test temp.nu == temp.ny == 1
@test temp.nz == temp.nw == 1

temp = (ss(I(1)) + W*d)
@test temp.nu == temp.ny == 1
@test temp.nz == temp.nw == 1

@test length(d.Δ) == 1


Pd = Pn*(ss(I(1)) + W*d)


usyss = sminreal(system_mapping(Pd))
@test !iszero(usyss.B)
@test !iszero(usyss.C)
@test (usyss.C*usyss.B)[] == 60
@test usyss == Pn


Pp = rand(Pd, 50)
@test Pp.nx == 1+1+2 # == nom, W, 2 sample unc

if isinteractive()
    bodeplot(Pp, w)
    bodeplot!(Pn, w)
end

Pn = ssrand(3,4,5)
@test δss(4,4, bound=0.2).M.D == [0I(4) sqrt(0.2)*I(4); sqrt(0.2)*I(4) 0I(4)]
mu = ss(I(4)) + δss(4,4, bound=0.2)

>>>>>>> 9a572511

@test mu.M.D == [0I(4) sqrt(0.2)*I(4); sqrt(0.2)*I(4) I(4)]
@test size(Pn) == size(convert(UncertainSS, Pn))
@test convert(UncertainSS, Pn).D22 == Pn.D



P = Pn*mu


<<<<<<< HEAD
# @test ss(se1*se2) ≈ (s1*s2) rtol=1e-10

Wunc = makeweight(0.40,15,3)
sysNom = tf(1, [1/60, 1]) |> ss
unc = δss(1,1)
@test unc.ny == 1
@test unc.nu == 1
@test unc.nz == 2
@test unc.nw == 2

@test unc.zinds == 1:2
@test unc.winds == 1:2
@test unc.uinds == 3:3
@test unc.yinds == 3:3


temp = (Wunc*unc)
@test temp.nu == temp.ny == 1
@test temp.nz == temp.nw == 2

temp = (ss(I(1)) + Wunc*unc)
@test temp.nu == temp.ny == 1
@test temp.nz == temp.nw == 2



usys = sysNom*(ss(I(1)) + Wunc*unc)


# @test usys.D11 == [0 1; 1 0]
usyss = system_mapping(usys)
@test !iszero(usyss.B)
@test !iszero(usyss.C)
@test (usyss.C*usyss.B)[] == 60
=======
Pn2 = system_mapping(P)
@test Pn2 == Pn
@test size(P.M) == (7,8)
>>>>>>> 9a572511
<|MERGE_RESOLUTION|>--- conflicted
+++ resolved
@@ -98,15 +98,6 @@
 
 
 
-<<<<<<< HEAD
-dH = δss(2, 3)
-W = ss(tf([1, .1],[.1, 1])*I(2))
-WdH = W*dH
-
-# s1 = W
-# s2 = dH
-# s1, s2 = promote(s1, s2)
-=======
 ##
 for i = 1:2, j = 1:2, k = 1:2
     d1 = δss(i,j)
@@ -185,7 +176,6 @@
 @test δss(4,4, bound=0.2).M.D == [0I(4) sqrt(0.2)*I(4); sqrt(0.2)*I(4) 0I(4)]
 mu = ss(I(4)) + δss(4,4, bound=0.2)
 
->>>>>>> 9a572511
 
 @test mu.M.D == [0I(4) sqrt(0.2)*I(4); sqrt(0.2)*I(4) I(4)]
 @test size(Pn) == size(convert(UncertainSS, Pn))
@@ -196,43 +186,6 @@
 P = Pn*mu
 
 
-<<<<<<< HEAD
-# @test ss(se1*se2) ≈ (s1*s2) rtol=1e-10
-
-Wunc = makeweight(0.40,15,3)
-sysNom = tf(1, [1/60, 1]) |> ss
-unc = δss(1,1)
-@test unc.ny == 1
-@test unc.nu == 1
-@test unc.nz == 2
-@test unc.nw == 2
-
-@test unc.zinds == 1:2
-@test unc.winds == 1:2
-@test unc.uinds == 3:3
-@test unc.yinds == 3:3
-
-
-temp = (Wunc*unc)
-@test temp.nu == temp.ny == 1
-@test temp.nz == temp.nw == 2
-
-temp = (ss(I(1)) + Wunc*unc)
-@test temp.nu == temp.ny == 1
-@test temp.nz == temp.nw == 2
-
-
-
-usys = sysNom*(ss(I(1)) + Wunc*unc)
-
-
-# @test usys.D11 == [0 1; 1 0]
-usyss = system_mapping(usys)
-@test !iszero(usyss.B)
-@test !iszero(usyss.C)
-@test (usyss.C*usyss.B)[] == 60
-=======
 Pn2 = system_mapping(P)
 @test Pn2 == Pn
 @test size(P.M) == (7,8)
->>>>>>> 9a572511
